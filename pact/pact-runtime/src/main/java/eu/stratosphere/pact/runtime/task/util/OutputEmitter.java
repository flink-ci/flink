--- conflicted
+++ resolved
@@ -18,13 +18,11 @@
 import java.io.DataInput;
 import java.io.DataOutput;
 import java.io.IOException;
-import java.util.Arrays;
 
 import eu.stratosphere.nephele.io.ChannelSelector;
 import eu.stratosphere.pact.common.type.Key;
 import eu.stratosphere.pact.common.type.KeyValuePair;
 import eu.stratosphere.pact.common.type.Value;
-import eu.stratosphere.pact.common.type.base.PactInteger;
 
 /**
  * 
@@ -35,34 +33,12 @@
  * @param <K> The type of the key.
  * @param <V> The type of the value.
  */
-<<<<<<< HEAD
-public class OutputEmitter<K extends Key, V extends Value> implements ChannelSelector<KeyValuePair<K, V>> {
-	private ShipStrategy strategy;
-
-	private byte[] salt;
-	
-	private PactInteger[] histo = {
-		new PactInteger(441),
-		new PactInteger(1442),
-		new PactInteger(2316),
-		new PactInteger(3145),
-		new PactInteger(4269),
-		new PactInteger(5418),
-		new PactInteger(6678),
-		new PactInteger(7591),
-		new PactInteger(8734)
-	};
-
-	private int nextChannelToSendTo = 0;
-
-=======
 public class OutputEmitter<K extends Key, V extends Value> implements ChannelSelector<KeyValuePair<K, V>>
 {
 	/**
 	 * Enumeration defining the different shipping types of the output, such as local forward, re-partitioning by hash,
 	 * or re-partitioning by range.
 	 */
->>>>>>> 5652126f
 	public enum ShipStrategy {
 		FORWARD, BROADCAST, PARTITION_HASH, PARTITION_RANGE, PARTITION_LOCAL_HASH, PARTITION_LOCAL_RANGE, SFR, NONE
 	}
@@ -128,13 +104,7 @@
 		case PARTITION_HASH:
 		case PARTITION_LOCAL_HASH:
 			return partition(pair, numberOfChannels);
-<<<<<<< HEAD
-		case PARTITION_RANGE:
-			return range_partition(pair);
-		default:
-=======
 		case FORWARD:
->>>>>>> 5652126f
 			return robin(numberOfChannels);
 		default:
 			throw new UnsupportedOperationException("Unsupported distribution strategy: " + strategy.name());
@@ -170,10 +140,6 @@
 		channels[0] = getPartition(pair.getKey(), numberOfChannels);
 		return channels;
 	}
-	
-	private int[] range_partition(KeyValuePair<K, V> pair) {
-		return new int[] {Arrays.binarySearch(histo, pair.getKey())};
-	}
 
 	private final int getPartition(K key, int numberOfChannels) {
 		int hash = 1315423911 ^ ((1315423911 << 5) + key.hashCode() + (1315423911 >> 2));
