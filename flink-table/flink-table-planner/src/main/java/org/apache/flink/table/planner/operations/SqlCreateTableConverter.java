/*
 * Licensed to the Apache Software Foundation (ASF) under one
 * or more contributor license agreements.  See the NOTICE file
 * distributed with this work for additional information
 * regarding copyright ownership.  The ASF licenses this file
 * to you under the Apache License, Version 2.0 (the
 * "License"); you may not use this file except in compliance
 * with the License.  You may obtain a copy of the License at
 *
 *     http://www.apache.org/licenses/LICENSE-2.0
 *
 * Unless required by applicable law or agreed to in writing, software
 * distributed under the License is distributed on an "AS IS" BASIS,
 * WITHOUT WARRANTIES OR CONDITIONS OF ANY KIND, either express or implied.
 * See the License for the specific language governing permissions and
 * limitations under the License.
 */

package org.apache.flink.table.planner.operations;

import org.apache.flink.sql.parser.ddl.SqlCreateTable;
import org.apache.flink.sql.parser.ddl.SqlCreateTableAs;
import org.apache.flink.sql.parser.ddl.SqlCreateTableLike;
import org.apache.flink.sql.parser.ddl.SqlTableColumn;
import org.apache.flink.sql.parser.ddl.SqlTableLike;
import org.apache.flink.sql.parser.ddl.SqlTableOption;
import org.apache.flink.sql.parser.ddl.constraint.SqlTableConstraint;
import org.apache.flink.table.api.Schema;
import org.apache.flink.table.api.TableException;
import org.apache.flink.table.api.TableSchema;
import org.apache.flink.table.api.ValidationException;
import org.apache.flink.table.catalog.CatalogBaseTable;
import org.apache.flink.table.catalog.CatalogManager;
import org.apache.flink.table.catalog.CatalogTable;
<<<<<<< HEAD
import org.apache.flink.table.catalog.CatalogTableImpl;
import org.apache.flink.table.catalog.CatalogView;
=======
>>>>>>> b9f6a90a
import org.apache.flink.table.catalog.ContextResolvedTable;
import org.apache.flink.table.catalog.ObjectIdentifier;
import org.apache.flink.table.catalog.UnresolvedIdentifier;
import org.apache.flink.table.operations.CreateTableASOperation;
import org.apache.flink.table.operations.Operation;
import org.apache.flink.table.operations.ddl.CreateTableOperation;
import org.apache.flink.table.planner.calcite.FlinkCalciteSqlValidator;
import org.apache.flink.table.planner.calcite.FlinkPlannerImpl;

import org.apache.calcite.sql.SqlIdentifier;
import org.apache.calcite.sql.SqlNode;
import org.apache.calcite.sql.SqlNodeList;
import org.apache.calcite.util.NlsString;
import org.apache.commons.lang3.StringUtils;

import java.util.Arrays;
import java.util.Collections;
import java.util.HashMap;
import java.util.List;
import java.util.Map;
import java.util.Optional;
import java.util.function.Function;
import java.util.stream.Collectors;

/** Helper class for converting {@link SqlCreateTable} to {@link CreateTableOperation}. */
class SqlCreateTableConverter {

    private final MergeTableLikeUtil mergeTableLikeUtil;
    private final CatalogManager catalogManager;

    SqlCreateTableConverter(
            FlinkCalciteSqlValidator sqlValidator,
            CatalogManager catalogManager,
            Function<SqlNode, String> escapeExpression) {
        this.mergeTableLikeUtil = new MergeTableLikeUtil(sqlValidator, escapeExpression);
        this.catalogManager = catalogManager;
    }

    /** Convert the {@link SqlCreateTable} node. */
    Operation convertCreateTable(SqlCreateTable sqlCreateTable) {
        CatalogTable catalogTable = createCatalogTable(sqlCreateTable);

        UnresolvedIdentifier unresolvedIdentifier =
                UnresolvedIdentifier.of(sqlCreateTable.fullTableName());
        ObjectIdentifier identifier = catalogManager.qualifyIdentifier(unresolvedIdentifier);

        return new CreateTableOperation(
                identifier,
                catalogTable,
                sqlCreateTable.isIfNotExists(),
                sqlCreateTable.isTemporary());
    }

    /** Convert the {@link SqlCreateTableAs} node. */
    Operation convertCreateTableAS(
            FlinkPlannerImpl flinkPlanner, SqlCreateTableAs sqlCreateTableAs) {
        UnresolvedIdentifier unresolvedIdentifier =
                UnresolvedIdentifier.of(sqlCreateTableAs.fullTableName());
        ObjectIdentifier identifier = catalogManager.qualifyIdentifier(unresolvedIdentifier);

        PlannerQueryOperation query =
                (PlannerQueryOperation)
                        SqlToOperationConverter.convert(
                                        flinkPlanner, catalogManager, sqlCreateTableAs.getAsQuery())
                                .orElseThrow(
                                        () ->
                                                new TableException(
                                                        "CTAS unsupported node type "
                                                                + sqlCreateTableAs
                                                                        .getAsQuery()
                                                                        .getClass()
                                                                        .getSimpleName()));
        CatalogTable catalogTable = createCatalogTable(sqlCreateTableAs);

        CreateTableOperation createTableOperation =
                new CreateTableOperation(
                        identifier,
                        CatalogTable.of(
                                Schema.newBuilder()
                                        .fromResolvedSchema(query.getResolvedSchema())
                                        .build(),
                                catalogTable.getComment(),
                                catalogTable.getPartitionKeys(),
                                catalogTable.getOptions()),
                        sqlCreateTableAs.isIfNotExists(),
                        sqlCreateTableAs.isTemporary());

        return new CreateTableASOperation(
                createTableOperation, Collections.emptyMap(), query, false);
    }

    private CatalogTable createCatalogTable(SqlCreateTable sqlCreateTable) {

        final TableSchema sourceTableSchema;
        final List<String> sourcePartitionKeys;
        final List<SqlTableLike.SqlTableLikeOption> likeOptions;
        final Map<String, String> sourceProperties;
        if (sqlCreateTable instanceof SqlCreateTableLike) {
            SqlTableLike sqlTableLike = ((SqlCreateTableLike) sqlCreateTable).getTableLike();
            CatalogTable table = lookupLikeSourceTable(sqlTableLike);
            sourceTableSchema =
                    TableSchema.fromResolvedSchema(
                            table.getUnresolvedSchema()
                                    .resolve(catalogManager.getSchemaResolver()));
            sourcePartitionKeys = table.getPartitionKeys();
            likeOptions = sqlTableLike.getOptions();
            sourceProperties = table.getOptions();
        } else {
            sourceTableSchema = TableSchema.builder().build();
            sourcePartitionKeys = Collections.emptyList();
            likeOptions = Collections.emptyList();
            sourceProperties = Collections.emptyMap();
        }

        Map<SqlTableLike.FeatureOption, SqlTableLike.MergingStrategy> mergingStrategies =
                mergeTableLikeUtil.computeMergingStrategies(likeOptions);

        Map<String, String> mergedOptions =
                mergeOptions(sqlCreateTable, sourceProperties, mergingStrategies);

        Optional<SqlTableConstraint> primaryKey =
                sqlCreateTable.getFullConstraints().stream()
                        .filter(SqlTableConstraint::isPrimaryKey)
                        .findAny();
        List<SqlNode> columns = sqlCreateTable.getColumnList().getList();
        Map<String, String> comments =
                columns.stream()
                        .map(col -> (SqlTableColumn) col)
                        .filter(col -> col.getComment().isPresent())
                        .collect(
                                Collectors.toMap(
                                        col -> col.getName().getSimple(),
                                        col ->
                                                StringUtils.strip(
                                                        col.getComment().get().toString(), "'")));

        TableSchema mergedSchema =
                mergeTableLikeUtil.mergeTables(
                        mergingStrategies,
                        sourceTableSchema,
                        sqlCreateTable.getColumnList().getList(),
                        sqlCreateTable
                                .getWatermark()
                                .map(Collections::singletonList)
                                .orElseGet(Collections::emptyList),
                        primaryKey.orElse(null));

        List<String> partitionKeys =
                mergePartitions(
                        sourcePartitionKeys,
                        sqlCreateTable.getPartitionKeyList(),
                        mergingStrategies);
        verifyPartitioningColumnsExist(mergedSchema, partitionKeys);

        String tableComment =
                sqlCreateTable
                        .getComment()
                        .map(comment -> comment.getValueAs(NlsString.class).getValue())
                        .orElse(null);

        return catalogManager.resolveCatalogTable(
                CatalogTable.of(
                        mergedSchema.toSchema(comments),
                        tableComment,
                        partitionKeys,
                        new HashMap<>(mergedOptions)));
    }

    private CatalogTable lookupLikeSourceTable(SqlTableLike sqlTableLike) {
        UnresolvedIdentifier unresolvedIdentifier =
                UnresolvedIdentifier.of(sqlTableLike.getSourceTable().names);
        ObjectIdentifier identifier = catalogManager.qualifyIdentifier(unresolvedIdentifier);
        ContextResolvedTable lookupResult =
                catalogManager
                        .getTable(identifier)
                        .orElseThrow(
                                () ->
                                        new ValidationException(
                                                String.format(
                                                        "Source table '%s' of the LIKE clause not found in the catalog, at %s",
                                                        identifier,
                                                        sqlTableLike
                                                                .getSourceTable()
                                                                .getParserPosition())));
<<<<<<< HEAD
        CatalogBaseTable resultTable = lookupResult.getTable();
        if (!(resultTable instanceof CatalogTable)) {
            CatalogBaseTable table = resultTable;
            if (table instanceof CatalogView) {
                CatalogTable catalogTable = getCatalogTable((CatalogView) table);
                return catalogTable;
            } else {
                throw new ValidationException(
                        String.format(
                                "Source table '%s' of the LIKE clause can not be a %s, at %s",
                                identifier,
                                resultTable.getClass(),
                                sqlTableLike.getSourceTable().getParserPosition()));
            }
=======
        if (!(lookupResult.getResolvedTable() instanceof CatalogTable)) {
            throw new ValidationException(
                    String.format(
                            "Source table '%s' of the LIKE clause can not be a VIEW, at %s",
                            identifier, sqlTableLike.getSourceTable().getParserPosition()));
>>>>>>> b9f6a90a
        }
        return lookupResult.getResolvedTable();
    }

    private CatalogTable getCatalogTable(CatalogView table) {
        CatalogView catalogView = table;
        Schema schemaInner =
                Schema.newBuilder()
                        .fromResolvedSchema(
                                catalogView
                                        .getUnresolvedSchema()
                                        .resolve(catalogManager.getSchemaResolver()))
                        .build();
        CatalogTable catalogTable =
                CatalogTable.of(
                        schemaInner,
                        catalogView.getComment(),
                        Collections.emptyList(),
                        catalogView.getOptions());
        return catalogTable;
    }

    private void verifyPartitioningColumnsExist(
            TableSchema mergedSchema, List<String> partitionKeys) {
        for (String partitionKey : partitionKeys) {
            if (!mergedSchema.getTableColumn(partitionKey).isPresent()) {
                throw new ValidationException(
                        String.format(
                                "Partition column '%s' not defined in the table schema. Available columns: [%s]",
                                partitionKey,
                                Arrays.stream(mergedSchema.getFieldNames())
                                        .collect(Collectors.joining("', '", "'", "'"))));
            }
        }
    }

    private List<String> mergePartitions(
            List<String> sourcePartitionKeys,
            SqlNodeList derivedPartitionKeys,
            Map<SqlTableLike.FeatureOption, SqlTableLike.MergingStrategy> mergingStrategies) {
        // set partition key
        return mergeTableLikeUtil.mergePartitions(
                mergingStrategies.get(SqlTableLike.FeatureOption.PARTITIONS),
                sourcePartitionKeys,
                derivedPartitionKeys.getList().stream()
                        .map(p -> ((SqlIdentifier) p).getSimple())
                        .collect(Collectors.toList()));
    }

    private Map<String, String> mergeOptions(
            SqlCreateTable sqlCreateTable,
            Map<String, String> sourceProperties,
            Map<SqlTableLike.FeatureOption, SqlTableLike.MergingStrategy> mergingStrategies) {
        // set with properties
        Map<String, String> properties = new HashMap<>();
        sqlCreateTable
                .getPropertyList()
                .getList()
                .forEach(
                        p ->
                                properties.put(
                                        ((SqlTableOption) p).getKeyString(),
                                        ((SqlTableOption) p).getValueString()));
        return mergeTableLikeUtil.mergeOptions(
                mergingStrategies.get(SqlTableLike.FeatureOption.OPTIONS),
                sourceProperties,
                properties);
    }
}<|MERGE_RESOLUTION|>--- conflicted
+++ resolved
@@ -32,11 +32,8 @@
 import org.apache.flink.table.catalog.CatalogBaseTable;
 import org.apache.flink.table.catalog.CatalogManager;
 import org.apache.flink.table.catalog.CatalogTable;
-<<<<<<< HEAD
 import org.apache.flink.table.catalog.CatalogTableImpl;
 import org.apache.flink.table.catalog.CatalogView;
-=======
->>>>>>> b9f6a90a
 import org.apache.flink.table.catalog.ContextResolvedTable;
 import org.apache.flink.table.catalog.ObjectIdentifier;
 import org.apache.flink.table.catalog.UnresolvedIdentifier;
@@ -221,8 +218,7 @@
                                                         sqlTableLike
                                                                 .getSourceTable()
                                                                 .getParserPosition())));
-<<<<<<< HEAD
-        CatalogBaseTable resultTable = lookupResult.getTable();
+        CatalogBaseTable resultTable = lookupResult.getResolvedTable();
         if (!(resultTable instanceof CatalogTable)) {
             CatalogBaseTable table = resultTable;
             if (table instanceof CatalogView) {
@@ -236,13 +232,6 @@
                                 resultTable.getClass(),
                                 sqlTableLike.getSourceTable().getParserPosition()));
             }
-=======
-        if (!(lookupResult.getResolvedTable() instanceof CatalogTable)) {
-            throw new ValidationException(
-                    String.format(
-                            "Source table '%s' of the LIKE clause can not be a VIEW, at %s",
-                            identifier, sqlTableLike.getSourceTable().getParserPosition()));
->>>>>>> b9f6a90a
         }
         return lookupResult.getResolvedTable();
     }
