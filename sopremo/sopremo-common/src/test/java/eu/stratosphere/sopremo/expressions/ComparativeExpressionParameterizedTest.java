package eu.stratosphere.sopremo.expressions;

import static eu.stratosphere.sopremo.JsonUtil.createArrayNode;

import java.util.Arrays;
import java.util.List;

import junit.framework.Assert;

<<<<<<< HEAD
import org.codehaus.jackson.JsonNode;
import org.codehaus.jackson.node.BooleanNode;
import org.codehaus.jackson.node.IntNode;
import org.codehaus.jackson.node.TextNode;
=======
import org.junit.Ignore;
>>>>>>> 082f89a3
import org.junit.Test;
import org.junit.runner.RunWith;
import org.junit.runners.Parameterized;
import org.junit.runners.Parameterized.Parameters;

import eu.stratosphere.sopremo.EvaluationContext;
import eu.stratosphere.sopremo.SopremoTest;
import eu.stratosphere.sopremo.expressions.ComparativeExpression.BinaryOperator;
import eu.stratosphere.sopremo.jsondatamodel.BooleanNode;
import eu.stratosphere.sopremo.jsondatamodel.IntNode;
import eu.stratosphere.sopremo.jsondatamodel.JsonNode;
import eu.stratosphere.sopremo.jsondatamodel.TextNode;

@RunWith(Parameterized.class)
public class ComparativeExpressionParameterizedTest {

	private final JsonNode expr1, expr2;

	private final BinaryOperator op;

<<<<<<< HEAD
	private BooleanNode expectedResult;

	public ComparativeExpressionParameterizedTest(JsonNode expr1, BinaryOperator op, JsonNode expr2,
			BooleanNode ExpectedResult) {
		this.expr1 = expr1;
		this.expr2 = expr2;
		this.op = op;
		this.expectedResult = ExpectedResult;
	}

	@Test
	public void shouldPerformComparisonAsExpected() {
		JsonNode result = new ComparativeExpression(new InputSelection(0), this.op, new InputSelection(1)).
			evaluate(SopremoTest.createArrayNode(this.expr1, this.expr2), new EvaluationContext());
		Assert.assertEquals(this.expectedResult, result);
=======
	private final BooleanNode ExpectedResult;

	public ComparativeExpressionParameterizedTest(final JsonNode expr1, final BinaryOperator op, final JsonNode expr2,
			final BooleanNode ExpectedResult) {
		this.expr1 = expr1;
		this.expr2 = expr2;
		this.op = op;
		this.ExpectedResult = ExpectedResult;
	}

	@Override
	protected ComparativeExpression createDefaultInstance(final int index) {
		return new ComparativeExpression(new UnaryExpression(new ConstantExpression(IntNode.valueOf(index))),
			BinaryOperator.NOT_EQUAL, new UnaryExpression(new ConstantExpression(IntNode.valueOf(index + 1))));
	}

	@Ignore
	public JsonNode evaluate(final JsonNode expr1, final BinaryOperator op, final JsonNode expr2) {
		return new ComparativeExpression(new InputSelection(0), op, new InputSelection(1)).evaluate(
			createArrayNode(expr1, expr2), this.context);

	}

	@Test
	public void shouldReturnExpectedResultsForComparators() {
		final JsonNode result = this.evaluate(this.expr1, this.op, this.expr2);
		Assert.assertEquals(this.ExpectedResult, result);

>>>>>>> 082f89a3
	}

	@Parameters
	public static List<Object[]> combinations() {
		return Arrays.asList(new Object[][] {
			{ IntNode.valueOf(42), BinaryOperator.EQUAL, IntNode.valueOf(42), BooleanNode.TRUE },
			{ IntNode.valueOf(42), BinaryOperator.NOT_EQUAL, IntNode.valueOf(42), BooleanNode.FALSE },
			{ IntNode.valueOf(42), BinaryOperator.GREATER, IntNode.valueOf(42), BooleanNode.FALSE },
			{ IntNode.valueOf(42), BinaryOperator.GREATER_EQUAL, IntNode.valueOf(42), BooleanNode.TRUE },
			{ IntNode.valueOf(42), BinaryOperator.LESS, IntNode.valueOf(42), BooleanNode.FALSE },
			{ IntNode.valueOf(42), BinaryOperator.LESS_EQUAL, IntNode.valueOf(42), BooleanNode.TRUE },

			{ IntNode.valueOf(42), BinaryOperator.EQUAL, IntNode.valueOf(23), BooleanNode.FALSE },
			{ IntNode.valueOf(42), BinaryOperator.NOT_EQUAL, IntNode.valueOf(23), BooleanNode.TRUE },
			{ IntNode.valueOf(42), BinaryOperator.GREATER, IntNode.valueOf(23), BooleanNode.TRUE },
			{ IntNode.valueOf(42), BinaryOperator.GREATER_EQUAL, IntNode.valueOf(23), BooleanNode.TRUE },
			{ IntNode.valueOf(42), BinaryOperator.LESS, IntNode.valueOf(23), BooleanNode.FALSE },
			{ IntNode.valueOf(42), BinaryOperator.LESS_EQUAL, IntNode.valueOf(23), BooleanNode.FALSE },

			{ IntNode.valueOf(23), BinaryOperator.EQUAL, IntNode.valueOf(42), BooleanNode.FALSE },
			{ IntNode.valueOf(23), BinaryOperator.NOT_EQUAL, IntNode.valueOf(42), BooleanNode.TRUE },
			{ IntNode.valueOf(23), BinaryOperator.GREATER, IntNode.valueOf(42), BooleanNode.FALSE },
			{ IntNode.valueOf(23), BinaryOperator.GREATER_EQUAL, IntNode.valueOf(42), BooleanNode.FALSE },
			{ IntNode.valueOf(23), BinaryOperator.LESS, IntNode.valueOf(42), BooleanNode.TRUE },
			{ IntNode.valueOf(23), BinaryOperator.LESS_EQUAL, IntNode.valueOf(42), BooleanNode.TRUE },

			{ TextNode.valueOf("42"), BinaryOperator.EQUAL, TextNode.valueOf("42"), BooleanNode.TRUE },
			{ TextNode.valueOf("42"), BinaryOperator.NOT_EQUAL, TextNode.valueOf("42"), BooleanNode.FALSE },
			{ TextNode.valueOf("42"), BinaryOperator.GREATER, TextNode.valueOf("42"), BooleanNode.FALSE },
			{ TextNode.valueOf("42"), BinaryOperator.GREATER_EQUAL, TextNode.valueOf("42"), BooleanNode.TRUE },
			{ TextNode.valueOf("42"), BinaryOperator.LESS, TextNode.valueOf("42"), BooleanNode.FALSE },
			{ TextNode.valueOf("42"), BinaryOperator.LESS_EQUAL, TextNode.valueOf("42"), BooleanNode.TRUE },

			{ TextNode.valueOf("42"), BinaryOperator.EQUAL, TextNode.valueOf("23"), BooleanNode.FALSE },
			{ TextNode.valueOf("42"), BinaryOperator.NOT_EQUAL, TextNode.valueOf("23"), BooleanNode.TRUE },
			{ TextNode.valueOf("42"), BinaryOperator.GREATER, TextNode.valueOf("23"), BooleanNode.TRUE },
			{ TextNode.valueOf("42"), BinaryOperator.GREATER_EQUAL, TextNode.valueOf("23"), BooleanNode.TRUE },
			{ TextNode.valueOf("42"), BinaryOperator.LESS, TextNode.valueOf("23"), BooleanNode.FALSE },
			{ TextNode.valueOf("42"), BinaryOperator.LESS_EQUAL, TextNode.valueOf("23"), BooleanNode.FALSE },

			{ TextNode.valueOf("23"), BinaryOperator.EQUAL, TextNode.valueOf("42"), BooleanNode.FALSE },
			{ TextNode.valueOf("23"), BinaryOperator.NOT_EQUAL, TextNode.valueOf("42"), BooleanNode.TRUE },
			{ TextNode.valueOf("23"), BinaryOperator.GREATER, TextNode.valueOf("42"), BooleanNode.FALSE },
			{ TextNode.valueOf("23"), BinaryOperator.GREATER_EQUAL, TextNode.valueOf("42"), BooleanNode.FALSE },
			{ TextNode.valueOf("23"), BinaryOperator.LESS, TextNode.valueOf("42"), BooleanNode.TRUE },
			{ TextNode.valueOf("23"), BinaryOperator.LESS_EQUAL, TextNode.valueOf("42"), BooleanNode.TRUE },

		});
	}
}<|MERGE_RESOLUTION|>--- conflicted
+++ resolved
@@ -7,21 +7,13 @@
 
 import junit.framework.Assert;
 
-<<<<<<< HEAD
-import org.codehaus.jackson.JsonNode;
-import org.codehaus.jackson.node.BooleanNode;
-import org.codehaus.jackson.node.IntNode;
-import org.codehaus.jackson.node.TextNode;
-=======
 import org.junit.Ignore;
->>>>>>> 082f89a3
 import org.junit.Test;
 import org.junit.runner.RunWith;
 import org.junit.runners.Parameterized;
 import org.junit.runners.Parameterized.Parameters;
 
 import eu.stratosphere.sopremo.EvaluationContext;
-import eu.stratosphere.sopremo.SopremoTest;
 import eu.stratosphere.sopremo.expressions.ComparativeExpression.BinaryOperator;
 import eu.stratosphere.sopremo.jsondatamodel.BooleanNode;
 import eu.stratosphere.sopremo.jsondatamodel.IntNode;
@@ -35,24 +27,9 @@
 
 	private final BinaryOperator op;
 
-<<<<<<< HEAD
-	private BooleanNode expectedResult;
+	private final BooleanNode ExpectedResult;
 
-	public ComparativeExpressionParameterizedTest(JsonNode expr1, BinaryOperator op, JsonNode expr2,
-			BooleanNode ExpectedResult) {
-		this.expr1 = expr1;
-		this.expr2 = expr2;
-		this.op = op;
-		this.expectedResult = ExpectedResult;
-	}
-
-	@Test
-	public void shouldPerformComparisonAsExpected() {
-		JsonNode result = new ComparativeExpression(new InputSelection(0), this.op, new InputSelection(1)).
-			evaluate(SopremoTest.createArrayNode(this.expr1, this.expr2), new EvaluationContext());
-		Assert.assertEquals(this.expectedResult, result);
-=======
-	private final BooleanNode ExpectedResult;
+	private EvaluationContext context = new EvaluationContext();
 
 	public ComparativeExpressionParameterizedTest(final JsonNode expr1, final BinaryOperator op, final JsonNode expr2,
 			final BooleanNode ExpectedResult) {
@@ -60,12 +37,6 @@
 		this.expr2 = expr2;
 		this.op = op;
 		this.ExpectedResult = ExpectedResult;
-	}
-
-	@Override
-	protected ComparativeExpression createDefaultInstance(final int index) {
-		return new ComparativeExpression(new UnaryExpression(new ConstantExpression(IntNode.valueOf(index))),
-			BinaryOperator.NOT_EQUAL, new UnaryExpression(new ConstantExpression(IntNode.valueOf(index + 1))));
 	}
 
 	@Ignore
@@ -80,7 +51,6 @@
 		final JsonNode result = this.evaluate(this.expr1, this.op, this.expr2);
 		Assert.assertEquals(this.ExpectedResult, result);
 
->>>>>>> 082f89a3
 	}
 
 	@Parameters
