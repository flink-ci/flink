--- conflicted
+++ resolved
@@ -43,18 +43,7 @@
 	public void completeTestPasses() throws IOException {
 		final Source read = new Source(JsonInputFormat.class, this.getResource("SopremoTestPlan/test.json"));
 
-<<<<<<< HEAD
-		final MapContract map =
-			MapContract.builder(IdentityMap.class).name("Map").build();
-		map.setInput(read);
-
-		final FileDataSink output = this.createOutput(map, SequentialOutputFormat.class);
-		SopremoUtil.serialize(output.getParameters(), IOConstants.SCHEMA, SCHEMA);
-
-		final TestPlan testPlan = new TestPlan(output);
-=======
 		final SopremoTestPlan testPlan = new SopremoTestPlan(read);
->>>>>>> 0f9b29ae
 		testPlan.run();
 		Assert.assertEquals("input and output should be equal in identity map", testPlan.getInput(0), testPlan
 			.getActualOutput(0));
@@ -68,16 +57,7 @@
 	@Test
 	@Ignore
 	public void completeTestPassesWithExpectedValues() throws IOException {
-<<<<<<< HEAD
-		final FileDataSource read = new FileDataSource(
-			JsonInputFormat.class, this.getResource("SopremoTestPlan/test.json"), "Input");
-		SopremoUtil.serialize(read.getParameters(), IOConstants.SCHEMA, SCHEMA);
-
-		final MapContract map = MapContract.builder(IdentityMap.class).name("Map").build();
-		map.setInput(read);
-=======
 		final Source read = new Source(JsonInputFormat.class, this.getResource("SopremoTestPlan/test.json"));
->>>>>>> 0f9b29ae
 
 		final SopremoTestPlan testPlan = new SopremoTestPlan(read);
 		testPlan.getExpectedOutput(0).load(this.getResource("SopremoTestPlan/test.json"));
